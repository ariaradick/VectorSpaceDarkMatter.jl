name = "VSDM"
uuid = "93189044-1868-42be-8af9-6027680aca9b"
authors = ["Aria Radick"]
version = "0.1.0-DEV"

[deps]
DelimitedFiles = "8bb1440f-4735-579b-a4ab-409b98df4dab"
HCubature = "19dc6840-f33b-545b-b366-655c7e3ffd49"
HypergeometricFunctions = "34004b35-14d8-5ef3-9330-4cdb6864b03a"
LinearAlgebra = "37e2e46d-f89d-539d-b4ee-838fcccc9c8e"
MCIntegration = "ea1e2de9-7db7-4b42-91ee-0cd1bf6df167"
Measurements = "eff96d63-e80a-5855-80a2-b1b0885c5ab7"
PolyLog = "85e3b03c-9856-11eb-0374-4dc1f8670e7f"
SpecialFunctions = "276daf66-3868-5448-9aa4-cd146d93841b"

[compat]
<<<<<<< HEAD
DelimitedFiles = "1"
HCubature = "1"
MCIntegration = "0.4"
Measurements = "2"
=======
HCubature = "1"
HypergeometricFunctions = "0.3"
MCIntegration = "0.4"
Measurements = "2"
PolyLog = "2"
>>>>>>> f0625310
SpecialFunctions = "2"
julia = "1"

[extras]
Test = "8dfed614-e22c-5e08-85e1-65c5234f0b40"

[targets]
test = ["Test"]<|MERGE_RESOLUTION|>--- conflicted
+++ resolved
@@ -14,18 +14,11 @@
 SpecialFunctions = "276daf66-3868-5448-9aa4-cd146d93841b"
 
 [compat]
-<<<<<<< HEAD
-DelimitedFiles = "1"
-HCubature = "1"
-MCIntegration = "0.4"
-Measurements = "2"
-=======
 HCubature = "1"
 HypergeometricFunctions = "0.3"
 MCIntegration = "0.4"
 Measurements = "2"
 PolyLog = "2"
->>>>>>> f0625310
 SpecialFunctions = "2"
 julia = "1"
 
