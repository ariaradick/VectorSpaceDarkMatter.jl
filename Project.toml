name = "VSDM"
uuid = "93189044-1868-42be-8af9-6027680aca9b"
authors = ["Aria Radick"]
version = "0.1.0-DEV"

[deps]
HCubature = "19dc6840-f33b-545b-b366-655c7e3ffd49"
LinearAlgebra = "37e2e46d-f89d-539d-b4ee-838fcccc9c8e"
MCIntegration = "ea1e2de9-7db7-4b42-91ee-0cd1bf6df167"
Measurements = "eff96d63-e80a-5855-80a2-b1b0885c5ab7"
SpecialFunctions = "276daf66-3868-5448-9aa4-cd146d93841b"

[compat]
<<<<<<< HEAD
SpecialFunctions = "2"
=======
HCubature = "1"
Measurements = "2"
>>>>>>> acaf64ba
julia = "1"

[extras]
Test = "8dfed614-e22c-5e08-85e1-65c5234f0b40"

[targets]
test = ["Test"]<|MERGE_RESOLUTION|>--- conflicted
+++ resolved
@@ -11,12 +11,9 @@
 SpecialFunctions = "276daf66-3868-5448-9aa4-cd146d93841b"
 
 [compat]
-<<<<<<< HEAD
 SpecialFunctions = "2"
-=======
 HCubature = "1"
 Measurements = "2"
->>>>>>> acaf64ba
 julia = "1"
 
 [extras]
