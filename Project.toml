--- conflicted
+++ resolved
@@ -11,13 +11,10 @@
 SpecialFunctions = "276daf66-3868-5448-9aa4-cd146d93841b"
 
 [compat]
-<<<<<<< HEAD
 MCIntegration = "0.4"
-=======
 SpecialFunctions = "2"
 HCubature = "1"
 Measurements = "2"
->>>>>>> 63a534f1
 julia = "1"
 
 [extras]
